--- conflicted
+++ resolved
@@ -9,10 +9,7 @@
 	"github.com/containous/traefik/pkg/rules"
 	"github.com/coreos/go-oidc"
 	"github.com/gorilla/sessions"
-<<<<<<< HEAD
-=======
 	"github.com/mesosphere/traefik-forward-auth/internal/authorization/rbac"
->>>>>>> 921a8816
 	"github.com/sirupsen/logrus"
 	"golang.org/x/oauth2"
 	"k8s.io/client-go/kubernetes"
@@ -24,23 +21,15 @@
 const (
 	impersonateUserHeader  = "Impersonate-User"
 	impersonateGroupHeader = "Impersonate-Group"
-<<<<<<< HEAD
-	sessionName            = "_forward_auth_claims"
-=======
 	// TODO: sessionName needs to in config
 	sessionName = "_forward_auth_claims"
->>>>>>> 921a8816
 )
 
 type Server struct {
 	router       *rules.Router
-<<<<<<< HEAD
-	sessionStore *sessions.CookieStore
-=======
 	sessionStore sessions.Store
 	authorizer   authorization.Authorizer
 	log          logrus.FieldLogger
->>>>>>> 921a8816
 }
 
 func NewServer(sessionStore sessions.Store, clientset kubernetes.Interface) *Server {
@@ -48,14 +37,10 @@
 		log: internallog.NewDefaultLogger(config.LogLevel, config.LogFormat),
 	}
 	s.buildRoutes()
-<<<<<<< HEAD
-	s.sessionStore = sessions.NewCookieStore([]byte(config.SessionKey))
-=======
 	s.sessionStore = sessionStore
 	if config.EnableRBAC {
 		s.authorizer = rbac.NewRBACAuthorizer(clientset)
 	}
->>>>>>> 921a8816
 	return s
 }
 
@@ -198,30 +183,13 @@
 		w.Header().Set("X-Forwarded-User", email)
 
 		if config.EnableImpersonation {
-			groups, err := s.getGroupsFromSession(r)
-			if err != nil {
-				logger.Errorf("error getting groups from session: %w", err)
-				http.Error(w, "Bad Gateway", 502)
-				return
-			}
-
-			if groups == nil {
-				logger.Info("groups session data is missing, re-authenticating")
-				s.notAuthenticated(logger, w, r)
-				return
-			}
-
 			// Set impersonation headers
 			logger.Debug(fmt.Sprintf("setting authorization token and impersonation headers: email: %s, groups: %s", email, groups))
 			w.Header().Set("Authorization", fmt.Sprintf("Bearer %s", config.ServiceAccountToken))
 			w.Header().Set(impersonateUserHeader, email)
 			w.Header().Set(impersonateGroupHeader, "system:authenticated")
 			for _, group := range groups {
-<<<<<<< HEAD
-				w.Header().Set(impersonateGroupHeader, fmt.Sprintf("%s%s", config.GroupClaimPrefix, group))
-=======
 				w.Header().Add(impersonateGroupHeader, fmt.Sprintf("%s%s", config.GroupClaimPrefix, group))
->>>>>>> 921a8816
 			}
 		}
 		w.WriteHeader(200)
@@ -432,8 +400,6 @@
 		return make([]string, 0), nil
 	}
 	return groups, nil
-<<<<<<< HEAD
-=======
 }
 
 func (s *Server) authzIsBypassed(r *http.Request) bool {
@@ -463,5 +429,4 @@
 		Name:   email,
 		Groups: g,
 	}
->>>>>>> 921a8816
 }